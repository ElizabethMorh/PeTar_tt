--- conflicted
+++ resolved
@@ -1605,7 +1605,7 @@
             pot = 0;
             acc[0] = acc[1] = acc[2] = 0.0;
 
-<<<<<<< HEAD
+
             for (int k=0; k<nset; k++) {
                 int mode_k = pot_set_pars[k].mode;
                 assert(mode_k>=0||mode_k<=2);
@@ -1624,7 +1624,11 @@
                 auto& pot_args = pot_sets[k].arguments;
                 double acc_rxy = calcRforce(rxy, dz, phi, t, npot, pot_args);
                 double acc_z   = calczforce(rxy, dz, phi, t, npot, pot_args);
+#ifdef GALPY_VERSION_1_7_9
                 double acc_phi = calcPhiforce(rxy, dz, phi, t, npot, pot_args);
+#else
+                double acc_phi = calcphitorque(rxy, dz, phi, t, npot, pot_args);
+#endif
                 double pot_i = evaluatePotentials(rxy, dz, npot, pot_args);
                 double gm_pot = pot_set_pars[k].gm;
                 if (rxy>0.0) {
@@ -1639,24 +1643,6 @@
                     double acc_y = (sinphi*acc_rxy + cosphi*acc_phi/rxy);
                     acc[0] += acc_x;
                     acc[1] += acc_y;
-=======
-            for (size_t k=0; k<potential_sets.size(); k++) {
-                int i = potential_sets[k].mode;
-                assert(i==0||i==1);
-                int npot = potential_sets[k].npot;
-                auto& potential_args = potential_sets[k].arguments;
-                double acc_rxy = calcRforce(rxy[i], z[i], phi[i], t, npot, potential_args);
-                double acc_z   = calczforce(rxy[i], z[i], phi[i], t, npot, potential_args);
-#ifdef GALPY_VERSION_1_7_9
-                double acc_phi = calcPhiforce(rxy[i], z[i], phi[i], t, npot, potential_args);
-#else
-                double acc_phi = calcphitorque(rxy[i], z[i], phi[i], t, npot, potential_args);
-#endif
-                pot += evaluatePotentials(rxy[i], z[i], npot, potential_args);
-                if (rxy[i]>0.0) {
-                    acc[0] += (cosphi[i]*acc_rxy - sinphi[i]*acc_phi/rxy[i]);
-                    acc[1] += (sinphi[i]*acc_rxy + cosphi[i]*acc_phi/rxy[i]);
->>>>>>> 11a60557
                     acc[2] += acc_z;
                     if (mode_k==2) {
                         double* acc_pot = pot_set_pars[k].acc;
