--- conflicted
+++ resolved
@@ -1817,11 +1817,7 @@
 #endif
 #ifndef RECORD_CM_IN_HEADER
             stat.calcCenterOfMass(&system_soft[0], stat.n_real_loc);
-<<<<<<< HEAD
-#endif            
-=======
-#endif
->>>>>>> 6f9b181b
+#endif
             //Ptcl::vel_cm = stat.pcm.vel;
         }
         //stat.shiftToCenterOfMassFrame(&system_soft[0], stat.n_real_loc);
@@ -2568,8 +2564,7 @@
                 hard_manager.ar_manager.interaction.fout_sse.open(fsse_name.c_str(), std::ofstream::out);
                 hard_manager.ar_manager.interaction.fout_bse.open(fbse_name.c_str(), std::ofstream::out);
             }
-<<<<<<< HEAD
-                        hard_manager.ar_manager.interaction.fout_sse<<std::setprecision(WRITE_PRECISION);
+            hard_manager.ar_manager.interaction.fout_sse<<std::setprecision(WRITE_PRECISION);
             hard_manager.ar_manager.interaction.fout_bse<<std::setprecision(WRITE_PRECISION);
 #elif MOBSE
             // open MOSSE/MOBSE file
@@ -2583,8 +2578,6 @@
                 hard_manager.ar_manager.interaction.fout_sse.open(fsse_name.c_str(), std::ofstream::out);
                 hard_manager.ar_manager.interaction.fout_bse.open(fbse_name.c_str(), std::ofstream::out);
             }
-=======
->>>>>>> 6f9b181b
             hard_manager.ar_manager.interaction.fout_sse<<std::setprecision(WRITE_PRECISION);
             hard_manager.ar_manager.interaction.fout_bse<<std::setprecision(WRITE_PRECISION);
 #endif 
@@ -2669,11 +2662,7 @@
         stat.pcm.pos = file_header.pos_offset;
         stat.pcm.vel = file_header.vel_offset;
         stat.pcm.is_center_shift_flag = true;
-<<<<<<< HEAD
-#endif
-=======
 #endif        
->>>>>>> 6f9b181b
 
         input_parameters.n_glb.value = n_glb;
 
