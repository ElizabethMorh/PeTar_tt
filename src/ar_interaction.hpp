#pragma once

#include <cmath>
#include "Common/Float.h"
#include "Common/binary_tree.h"
#include "changeover.hpp"
#include "AR/force.h"
#include "hard_ptcl.hpp"
#include "Hermite/hermite_particle.h"
#include "ar_perturber.hpp"
#ifdef BSE
#include "bse_interface.h"
#elif MOBSE
#include "mobse_interface.h"
#endif

//! AR interaction clas
class ARInteraction{
public:
    typedef H4::ParticleH4<PtclHard> H4Ptcl;
    Float eps_sq; ///> softening parameter
    Float gravitational_constant;
#ifdef STELLAR_EVOLUTION
    int stellar_evolution_option;
    bool stellar_evolution_write_flag;
#ifdef BSE
    BSEManager bse_manager;
    std::ofstream fout_sse; ///> log file for SSE event
    std::ofstream fout_bse; ///> log file for BSE event

    ARInteraction(): eps_sq(Float(-1.0)), gravitational_constant(Float(-1.0)), stellar_evolution_option(1), stellar_evolution_write_flag(true), bse_manager(), fout_sse(), fout_bse() {}
#elif MOBSE
    MOBSEManager bse_manager;
    std::ofstream fout_sse; ///> log file for SSE event
    std::ofstream fout_bse; ///> log file for BSE event

    ARInteraction(): eps_sq(Float(-1.0)), gravitational_constant(Float(-1.0)), stellar_evolution_option(1), stellar_evolution_write_flag(true), bse_manager(), fout_sse(), fout_bse() {}
#else
    ARInteraction(): eps_sq(Float(-1.0)), gravitational_constant(Float(-1.0)), stellar_evolution_option(0), stellar_evolution_write_flag(true) {}
#endif
#else
    ARInteraction(): eps_sq(Float(-1.0)), gravitational_constant(Float(-1.0)) {}
#endif

    //! (Necessary) check whether publicly initialized parameters are correctly set
    /*! \return true: all parmeters are correct. In this case no parameters, return true;
     */
    bool checkParams() {
        ASSERT(eps_sq>=0.0);
        ASSERT(gravitational_constant>0.0);
#if defined (BSE) || defined (MOBSE)
        ASSERT(stellar_evolution_option!=1||(stellar_evolution_option==1&&bse_manager.checkParams()));
        ASSERT(!stellar_evolution_write_flag||(stellar_evolution_write_flag&&fout_sse.is_open()));
        ASSERT(!stellar_evolution_write_flag||(stellar_evolution_write_flag&&fout_bse.is_open()));
#endif
        return true;
    }        

    //! print parameters
    void print(std::ostream & _fout) const{
        _fout<<"eps_sq : "<<eps_sq<<std::endl
             <<"G      : "<<gravitational_constant<<std::endl;
#ifdef STELLAR_EVOLUTION
        _fout<<"SE_opt : "<<stellar_evolution_option<<std::endl;
#endif
    }    

    //! (Necessary) calculate inner member acceleration, potential and inverse time transformation function gradient and factor for kick (two-body case)
    /*!
      @param[out] _f1: force for particle 1 to store the calculation results (in acc_in[3] for acceleration and gtgrad[3] for gradient, notice acc/gtgard are overwritten, not accummulating old values)
      @param[out] _f2: force for particle 2
      @param[out] _epot: total inner potential energy
      @param[in] _p1: particle 1
      @param[in] _p2: particle 2
      \return the inverse time transformation factor (gt_kick_inv) for kick step
    */
    inline Float calcInnerAccPotAndGTKickInvTwo(AR::Force& _f1, AR::Force& _f2, Float& _epot, const PtclHard& _p1, const PtclHard& _p2) {
        // acceleration
        const Float mass1 = _p1.mass;
        const Float* pos1 = &_p1.pos.x;

        const Float mass2 = _p2.mass;
        const Float* pos2 = &_p2.pos.x;

        Float gm1 = gravitational_constant*mass1;
        Float gm2 = gravitational_constant*mass2;
        Float gm1m2 = gm1*mass2;
        
        Float dr[3] = {pos2[0] -pos1[0],
                       pos2[1] -pos1[1],
                       pos2[2] -pos1[2]};
        Float r2 = dr[0]*dr[0] + dr[1]*dr[1] + dr[2]*dr[2];
        Float inv_r = 1.0/sqrt(r2);
        Float inv_r3 = inv_r*inv_r*inv_r;

        Float* acc1 = _f1.acc_in;
        Float* acc2 = _f2.acc_in;

#ifdef AR_CHANGEOVER
        auto& ch1 = _p1.changeover;
        auto& ch2 = _p2.changeover;

        Float r = r2*invr;
        Float k = ChangeOver::calcAcc0WTwo(ch1,ch2,r);
        Float kpot = ChangeOver::calcPotWTwo(ch1,ch2,r);

        Float gmor3_1 = gm2*inv_r3*k;
        Float gmor3_2 = gm1*inv_r3*k;

        Float inv_rk = inv_r*kpot;
        Float gm1or =  gm1*inv_rk;
        Float gm2or =  gm2*inv_rk;
        Float gm1m2or = gm1m2*inv_rk;
#else
        Float gmor3_1 = gm2*inv_r3;
        Float gmor3_2 = gm1*inv_r3;

        Float gm1or =  gm1*inv_r;
        Float gm2or =  gm2*inv_r;
        Float gm1m2or = gm1m2*inv_r;
#endif

        acc1[0] = gmor3_1 * dr[0];
        acc1[1] = gmor3_1 * dr[1];
        acc1[2] = gmor3_1 * dr[2];

        _f1.pot_in = -gm2or;

        acc2[0] = - gmor3_2 * dr[0];
        acc2[1] = - gmor3_2 * dr[1];
        acc2[2] = - gmor3_2 * dr[2];

        _f2.pot_in = -gm1or;


#ifdef AR_TTL 
        // trans formation function gradient
#ifdef AR_CHANGEOVER
        Float gm1m2or3 = gm1m2*inv_r3*k;
#else
        Float gm1m2or3 = gm1m2*inv_r3;
#endif
        Float* gtgrad1 = _f1.gtgrad;
        Float* gtgrad2 = _f2.gtgrad;
        gtgrad1[0] = gm1m2or3 * dr[0];
        gtgrad1[1] = gm1m2or3 * dr[1];
        gtgrad1[2] = gm1m2or3 * dr[2];

        gtgrad2[0] = - gtgrad1[0];
        gtgrad2[1] = - gtgrad1[1];
        gtgrad2[2] = - gtgrad1[2];
#endif

        // potential energy
        _epot = - gm1m2or;

        // transformation factor for kick
        Float gt_kick_inv = gm1m2or;

        return gt_kick_inv;
    }

    //! calculate inner member acceleration, potential and inverse time transformation function gradient and factor for kick
    /*!
      @param[out] _force: force array to store the calculation results (in acc_in[3] for acceleration and gtgrad[3] for gradient, notice acc/gtgard may need to reset zero to avoid accummulating old values)
      @param[out] _epot: total inner potential energy
      @param[in] _particles: member particle array
      @param[in] _n_particle: number of member particles
      \return the inverse time transformation factor (gt_kick_inv) for kick step
    */
    inline Float calcInnerAccPotAndGTKickInv(AR::Force* _force, Float& _epot, const PtclHard* _particles, const int _n_particle) {
        _epot = Float(0.0);
        Float gt_kick_inv = Float(0.0);

        for (int i=0; i<_n_particle; i++) {
            const Float massi = _particles[i].mass;
            const Float* posi = &_particles[i].pos.x;
            Float* acci = _force[i].acc_in;
            acci[0] = acci[1] = acci[2] = Float(0.0);

#ifdef AR_TTL 
            Float* gtgradi = _force[i].gtgrad;
            gtgradi[0] = gtgradi[1] = gtgradi[2] = Float(0.0);
#endif

            Float poti = Float(0.0);
            Float gtki = Float(0.0);

            for (int j=0; j<_n_particle; j++) {
                if (i==j) continue;
                const Float massj = _particles[j].mass;
                const Float* posj = &_particles[j].pos.x; 
                Float dr[3] = {posj[0] -posi[0],
                               posj[1] -posi[1],
                               posj[2] -posi[2]};
                Float r2 = dr[0]*dr[0] + dr[1]*dr[1] + dr[2]*dr[2];
                Float inv_r = 1.0/sqrt(r2);
                Float inv_r3 = inv_r*inv_r*inv_r;
#ifdef AR_CHANGEOVER
                Float r = r2*inv_r;
                const Float kpot  = ChangeOver::calcPotWTwo(_particles[i].changeover, _particles[j].changeover, r);
                const Float k     = ChangeOver::calcAcc0WTwo(_particles[i].changeover, _particles[j].changeover, r);

                Float gmor3 = gravitational_constant*massj*inv_r3*k;
                Float gmor = gravitational_constant*massj*inv_r*kpot;
#else
                Float gmor3 = gravitational_constant*massj*inv_r3;
                Float gmor = gravitational_constant*massj*inv_r;
#endif
                acci[0] += gmor3 * dr[0];
                acci[1] += gmor3 * dr[1];
                acci[2] += gmor3 * dr[2];

#ifdef AR_TTL                     
                Float gmimjor3 = massi*gmor3;
                gtgradi[0] += gmimjor3 * dr[0];
                gtgradi[1] += gmimjor3 * dr[1];
                gtgradi[2] += gmimjor3 * dr[2];
#endif

                poti -= gmor;
                gtki += gmor;
                    
            }
            _epot += poti * massi;
            gt_kick_inv += gtki * massi;
        }
        _epot   *= 0.5;
        gt_kick_inv *= 0.5;

        return gt_kick_inv;
    }

    //! (Necessary) calculate acceleration from perturber and the perturbation factor for slowdown calculation
    /*!@param[out] _force: force array to store the calculation results (in acc_pert[3], notice acc_pert may need to reset zero to avoid accummulating old values)
      @param[in] _particles: member particle array
      @param[in] _n_particle: number of member particles
      @param[in] _particle_cm: center-of-mass particle
      @param[in] _perturber: pertuber container
      @param[in] _time: current time
    */
    void calcAccPert(AR::Force* _force, const PtclHard* _particles, const int _n_particle, const H4Ptcl& _particle_cm, const ARPerturber& _perturber, const Float _time) {
        static const Float inv3 = 1.0 / 3.0;

        // perturber force
        const int n_pert = _perturber.neighbor_address.getSize();
        const int n_pert_single = _perturber.n_neighbor_single;
        const int n_pert_group = _perturber.n_neighbor_group;

        if (n_pert>0) {

            Float time = _time;

            auto* pert_adr = _perturber.neighbor_address.getDataAddress();

            Float xp[n_pert][3], xcm[3], m[n_pert];
            ChangeOver* changeover[n_pert_single];
            H4::NBAdr<PtclHard>::Group* ptclgroup[n_pert_group];

            int n_single_count=0;
            int n_group_count=0;
            for (int j=0; j<n_pert; j++) {
                H4::NBAdr<PtclHard>::Single* pertj;
                int k; // index of predicted data
                if (pert_adr[j].type==H4::NBType::group) {
                    pertj = &(((H4::NBAdr<PtclHard>::Group*)pert_adr[j].adr)->cm);
                    k = n_group_count + n_pert_single;
                    ptclgroup[n_group_count] = (H4::NBAdr<PtclHard>::Group*)pert_adr[j].adr;
                    n_group_count++;
                }
                else {
                    pertj = (H4::NBAdr<PtclHard>::Single*)pert_adr[j].adr;
                    k = n_single_count;
                    changeover[n_single_count] = &pertj->changeover;
                    n_single_count++;
                }

                Float dt = time - pertj->time;
                //ASSERT(dt>=-1e-7);
                xp[k][0] = pertj->pos[0] + dt*(pertj->vel[0] + 0.5*dt*(pertj->acc0[0] + inv3*dt*pertj->acc1[0]));
                xp[k][1] = pertj->pos[1] + dt*(pertj->vel[1] + 0.5*dt*(pertj->acc0[1] + inv3*dt*pertj->acc1[1]));
                xp[k][2] = pertj->pos[2] + dt*(pertj->vel[2] + 0.5*dt*(pertj->acc0[2] + inv3*dt*pertj->acc1[2]));


                m[k] = pertj->mass;
            }
            ASSERT(n_single_count == n_pert_single);
            ASSERT(n_group_count == n_pert_group);

            Float dt = time - _particle_cm.time;
            //ASSERT(dt>=0.0);
            xcm[0] = _particle_cm.pos[0] + dt*(_particle_cm.vel[0] + 0.5*dt*(_particle_cm.acc0[0] + inv3*dt*_particle_cm.acc1[0]));
            xcm[1] = _particle_cm.pos[1] + dt*(_particle_cm.vel[1] + 0.5*dt*(_particle_cm.acc0[1] + inv3*dt*_particle_cm.acc1[1]));
            xcm[2] = _particle_cm.pos[2] + dt*(_particle_cm.vel[2] + 0.5*dt*(_particle_cm.acc0[2] + inv3*dt*_particle_cm.acc1[2]));


            Float acc_pert_cm[3]={0.0, 0.0, 0.0};
            Float mcm = 0.0;
            // if (_perturber.need_resolve_flag) {
            // calculate component perturbation
            for (int i=0; i<_n_particle; i++) {
                Float* acc_pert = _force[i].acc_pert;
                Float& pot_pert = _force[i].pot_pert;
                const auto& pi = _particles[i];
                auto& chi = pi.changeover;
                acc_pert[0] = acc_pert[1] = acc_pert[2] = Float(0.0);
                pot_pert = 0.0;

                Float xi[3];
                xi[0] = pi.pos[0] + xcm[0];
                xi[1] = pi.pos[1] + xcm[1];
                xi[2] = pi.pos[2] + xcm[2];

                // single perturber
                for (int j=0; j<n_pert_single; j++) {
                    Float dr[3] = {xp[j][0] - xi[0],
                                   xp[j][1] - xi[1],
                                   xp[j][2] - xi[2]};
                    Float r2 = dr[0]*dr[0] + dr[1]*dr[1] + dr[2]*dr[2] + eps_sq;
                    Float r  = sqrt(r2);
                    Float k  = ChangeOver::calcAcc0WTwo(chi, *changeover[j], r);
                    Float r3 = r*r2;
                    Float gm = gravitational_constant*m[j];
                    Float gmor3 = gm/r3 * k;

                    acc_pert[0] += gmor3 * dr[0];
                    acc_pert[1] += gmor3 * dr[1];
                    acc_pert[2] += gmor3 * dr[2];

                }
                // group perturber
                for (int j=n_pert_single; j<n_pert; j++) {
                    Float dr[3] = {xp[j][0] - xi[0],
                                   xp[j][1] - xi[1],
                                   xp[j][2] - xi[2]};
                    Float r2 = dr[0]*dr[0] + dr[1]*dr[1] + dr[2]*dr[2] + eps_sq;
                    Float r  = sqrt(r2);
                    const int jk = j-n_pert_single;
                    auto* ptcl_mem = ptclgroup[jk]->getDataAddress();
                    Float mk = 0.0;
                    for (int k=0; k<ptclgroup[jk]->getSize(); k++) {
                        mk += ptcl_mem[k].mass * ChangeOver::calcAcc0WTwo(chi, ptcl_mem[k].changeover, r);
                    }
                    Float r3 = r*r2;
                    Float gmor3 = gravitational_constant*mk/r3;

                    acc_pert[0] += gmor3 * dr[0];
                    acc_pert[1] += gmor3 * dr[1];
                    acc_pert[2] += gmor3 * dr[2];

                }

                acc_pert_cm[0] += pi.mass *acc_pert[0];
                acc_pert_cm[1] += pi.mass *acc_pert[1];
                acc_pert_cm[2] += pi.mass *acc_pert[2];

                mcm += pi.mass;

            }
//#ifdef AR_DEBUG
//            ASSERT(abs(mcm-_particle_cm.mass)<1e-10);
//#endif
                
            // get cm perturbation (exclude soft pert)
            acc_pert_cm[0] /= mcm;
            acc_pert_cm[1] /= mcm;
            acc_pert_cm[2] /= mcm;

            // remove cm. perturbation
            for (int i=0; i<_n_particle; i++) {
                Float* acc_pert = _force[i].acc_pert;
                Float& pot_pert = _force[i].pot_pert;
                const auto& pi = _particles[i];
                acc_pert[0] -= acc_pert_cm[0]; 
                acc_pert[1] -= acc_pert_cm[1];        
                acc_pert[2] -= acc_pert_cm[2]; 
                
                pot_pert -= acc_pert[0]*pi.pos[0] + acc_pert[1]*pi.pos[1] + acc_pert[2]*pi.pos[2];

#ifdef SOFT_PERT
                if(_perturber.soft_pert!=NULL) {
                    // avoid too large perturbation force if system is disruptted
                    if (pi.pos*pi.pos<pi.changeover.getRout()*pi.changeover.getRout()) {
                        _perturber.soft_pert->eval(acc_pert, pi.pos);
                        pot_pert += _perturber.soft_pert->evalPot(pi.pos);
                    }
                }
#endif
            }

        }
        else {
#ifdef SOFT_PERT
            if(_perturber.soft_pert!=NULL) {
                for(int i=0; i<_n_particle; i++) {
                    Float* acc_pert = _force[i].acc_pert;
                    Float& pot_pert = _force[i].pot_pert;
                    const auto& pi = _particles[i];
                    acc_pert[0] = acc_pert[1] = acc_pert[2] = pot_pert = Float(0.0);
                    // avoid too large perturbation force if system is disruptted
                    if (pi.pos*pi.pos<pi.changeover.getRout()*pi.changeover.getRout()) {
                        _perturber.soft_pert->eval(acc_pert, pi.pos);
                        pot_pert += _perturber.soft_pert->evalPot(pi.pos);
                    }
                }
            }
#endif
        }
    }
    
    //! (Necessary) calculate acceleration from internal members and perturbers
    /*! The Force class acc_pert should be updated
      @param[out] _force: force array to store the calculation results (in acc_pert[3], notice acc_pert may need to reset zero to avoid accummulating old values)
      @param[out] _epot: potential 
      @param[in] _particles: member particle array
      @param[in] _n_particle: number of member particles
      @param[in] _particle_cm: center-of-mass particle
      @param[in] _perturber: pertuber container
      @param[in] _time: current time
      \return perturbation energy to calculate slowdown factor
    */
    Float calcAccPotAndGTKickInv(AR::Force* _force, Float& _epot, const PtclHard* _particles, const int _n_particle, const H4Ptcl& _particle_cm, const ARPerturber& _perturber, const Float _time) {
        // inner force
        Float gt_kick_inv;
        if (_n_particle==2) gt_kick_inv = calcInnerAccPotAndGTKickInvTwo(_force[0], _force[1], _epot, _particles[0], _particles[1]);
        else gt_kick_inv = calcInnerAccPotAndGTKickInv(_force, _epot, _particles, _n_particle);

        calcAccPert(_force, _particles, _n_particle, _particle_cm, _perturber, _time);

        return gt_kick_inv;
    }


    //! calculate perturbation from c.m. acceleration
    Float calcPertFromForce(const Float* _force, const Float _mp, const Float _mpert) {
        Float force2 = _force[0]*_force[0]+_force[1]*_force[1]+_force[2]*_force[2];
#ifdef AR_SLOWDOWN_PERT_R4
        return force2/(gravitational_constant*_mp*_mpert);
#else
        Float force = sqrt(force2)/gravitational_constant;
        return sqrt(force/(_mp*_mpert))*force;
#endif
    }

    //! calculate perturbation from binary tree
    static Float calcPertFromBinary(const AR::BinaryTree<PtclHard>& _bin) {
        Float apo = _bin.semi*(1.0+_bin.ecc);
        Float apo2 = apo*apo;
#ifdef AR_SLOWDOWN_PERT_R4
        return (_bin.m1*_bin.m2)/(apo2*apo2);
#else
        return (_bin.m1*_bin.m2)/(apo2*apo);
#endif
    }

    //! calculate perturbation from distance to perturber and masses of particle and perturber 
    static Float calcPertFromMR(const Float _r, const Float _mp, const Float _mpert) {
        Float r2 = _r*_r;
#ifdef AR_SLOWDOWN_PERT_R4
        return _mp*_mpert/(r2*r2);
#else
        return (_mp*_mpert)/(r2*_r);
#endif
    }

#if (defined AR_SLOWDOWN_ARRAY) || (defined AR_SLOWDOWN_TREE)
    //! calculate slowdown perturbation and timescale from particle j to particle i
    /*! 
      @param[out] _pert_out: perturbation from particle j
      @param[out] _t_min_sq: timescale limit from particle j
      @param[in] _pi: particle i (cm of binary)
      @param[in] _pj: particle j 
     */
    void calcSlowDownPertOne(Float& _pert_out, Float& _t_min_sq, const PtclHard& pi, const PtclHard& pj) {
        Float dr[3] = {pj.pos[0] - pi.pos[0],
                       pj.pos[1] - pi.pos[1],
                       pj.pos[2] - pi.pos[2]};
        Float r2 = dr[0]*dr[0] + dr[1]*dr[1] + dr[2]*dr[2];
        Float r = sqrt(r2);
        _pert_out += calcPertFromMR(r, pi.mass, pj.mass);
            
#ifdef AR_SLOWDOWN_TIMESCALE
        Float dv[3] = {pj.vel[0] - pi.vel[0],
                       pj.vel[1] - pi.vel[1],
                       pj.vel[2] - pi.vel[2]};

        Float v2 = dv[0]*dv[0] + dv[1]*dv[1] + dv[2]*dv[2];
        Float drdv = dr[0]*dv[0] + dr[1]*dv[1] + dr[2]*dv[2];

        // identify whether hyperbolic or closed orbit
        Float gm = gravitational_constant*(pi.mass+pj.mass);
        Float semi = 1.0/(2.0/r - v2/gm);

        //hyperbolic, directly use velocity v
        if (semi<0) 
            _t_min_sq = std::min(_t_min_sq, r2/v2);
        else {
            if (r<semi) {
                // avoid decrese of vr once the orbit pass, calculate vr max at E=pi/2 (r==semi)
                // vr_max = sqrt(er*(drdv^2*er + r*vcr2^2))/(G(m1+m2)r)
                Float rv2 = r*v2;
                Float er = 2*gm - rv2;
                Float vcr2 = gm - rv2;
                Float vrmax_sq = er*(drdv*drdv*er + r*vcr2*vcr2)/(gm*gm*r2);
                _t_min_sq = std::min(_t_min_sq, semi*semi/vrmax_sq);
            }
            else {
                // r/vr
                Float rovr = r2/abs(drdv);
                _t_min_sq = std::min(_t_min_sq, rovr*rovr);
            }
        }

        // force dependent method
        // min sqrt(r^3/(G m))
        //Float gmor3 = (mp+mcm)*r*r2/(sdt->G*mp*mcm);
        //sdt->trf2_min =  std::min(sdt->trf2_min, gmor3);
#endif
    }

    //! (Necessary) calculate slowdown perturbation and timescale
    /*!
      @param[out] _pert_out: perturbation 
      @param[out] _t_min_sq: timescale limit 
      @param[in] _time: physical time for prediction
      @param[in] _particle_cm: center-of-mass particle
      @param[in] _perturber: pertuber container
    */
    void calcSlowDownPert(Float& _pert_out, Float& _t_min_sq, const Float& _time, const H4Ptcl& _particle_cm, const ARPerturber& _perturber) {
        static const Float inv3 = 1.0 / 3.0;

        const int n_pert = _perturber.neighbor_address.getSize();

        if (n_pert>0) {

            auto* pert_adr = _perturber.neighbor_address.getDataAddress();

            Float xp[3], xcm[3];
            Float dt = _time - _particle_cm.time;
            //ASSERT(dt>=0.0);
            xcm[0] = _particle_cm.pos[0] + dt*(_particle_cm.vel[0] + 0.5*dt*(_particle_cm.acc0[0] + inv3*dt*_particle_cm.acc1[0]));
            xcm[1] = _particle_cm.pos[1] + dt*(_particle_cm.vel[1] + 0.5*dt*(_particle_cm.acc0[1] + inv3*dt*_particle_cm.acc1[1]));
            xcm[2] = _particle_cm.pos[2] + dt*(_particle_cm.vel[2] + 0.5*dt*(_particle_cm.acc0[2] + inv3*dt*_particle_cm.acc1[2]));

            Float mcm = _particle_cm.mass;
            auto& chi = _particle_cm.changeover;

#ifdef AR_SLOWDOWN_TIMESCALE
            // velocity dependent method 
            Float vp[3], vcm[3];

            vcm[0] = _particle_cm.vel[0] + dt*(_particle_cm.acc0[0] + 0.5*dt*_particle_cm.acc1[0]);
            vcm[1] = _particle_cm.vel[1] + dt*(_particle_cm.acc0[1] + 0.5*dt*_particle_cm.acc1[1]);
            vcm[2] = _particle_cm.vel[2] + dt*(_particle_cm.acc0[2] + 0.5*dt*_particle_cm.acc1[2]);
#endif

            for (int j=0; j<n_pert; j++) {
                H4::NBAdr<PtclHard>::Single* pertj;
                if (pert_adr[j].type==H4::NBType::group) pertj = &(((H4::NBAdr<PtclHard>::Group*)pert_adr[j].adr)->cm);
                else pertj = (H4::NBAdr<PtclHard>::Single*)pert_adr[j].adr;

                Float dt = _time - pertj->time;
                //ASSERT(dt>=0.0);
                xp[0] = pertj->pos[0] + dt*(pertj->vel[0] + 0.5*dt*(pertj->acc0[0] + inv3*dt*pertj->acc1[0]));
                xp[1] = pertj->pos[1] + dt*(pertj->vel[1] + 0.5*dt*(pertj->acc0[1] + inv3*dt*pertj->acc1[1]));
                xp[2] = pertj->pos[2] + dt*(pertj->vel[2] + 0.5*dt*(pertj->acc0[2] + inv3*dt*pertj->acc1[2]));

                Float mj = pertj->mass;

                auto& chj = pertj->changeover;

                Float dr[3] = {xp[0] - xcm[0],
                               xp[1] - xcm[1],
                               xp[2] - xcm[2]};

                Float r2 = dr[0]*dr[0] + dr[1]*dr[1] + dr[2]*dr[2] + eps_sq;
                Float r = sqrt(r2);
                Float k  = ChangeOver::calcAcc0WTwo(chi, chj, r);
                _pert_out += calcPertFromMR(r, mcm, k*mj);

#ifdef AR_SLOWDOWN_TIMESCALE
                // velocity dependent method 
                vp[0] = pertj->vel[0] + dt*(pertj->acc0[0] + 0.5*dt*pertj->acc1[0]);
                vp[1] = pertj->vel[1] + dt*(pertj->acc0[1] + 0.5*dt*pertj->acc1[1]);
                vp[2] = pertj->vel[2] + dt*(pertj->acc0[2] + 0.5*dt*pertj->acc1[2]);

                Float dv[3] = {vp[0] - vcm[0],
                               vp[1] - vcm[1],
                               vp[2] - vcm[2]};

                Float v2 = dv[0]*dv[0] + dv[1]*dv[1] + dv[2]*dv[2];
                Float drdv = dr[0]*dv[0] + dr[1]*dv[1] + dr[2]*dv[2];

                // identify whether hyperbolic or closed orbit
                Float gm = gravitational_constant*(mcm+mj);
                Float semi = 1.0/(2.0/r - v2/gm);

                //hyperbolic, directly use velocity v
                if (semi<0) 
                    _t_min_sq = std::min(_t_min_sq, r2/v2);
                else {
                    if (r<semi) {
                        // avoid decrese of vr once the orbit pass, calculate vr max at E=pi/2 (r==semi)
                        // vr_max = sqrt(er*(drdv^2*er + r*vcr2^2))/(G(m1+m2)r)
                        Float rv2 = r*v2;
                        Float er = 2*gm - rv2;
                        Float vcr2 = gm - rv2;
                        Float vrmax_sq = er*(drdv*drdv*er + r*vcr2*vcr2)/(gm*gm*r2);
                        _t_min_sq = std::min(_t_min_sq, semi*semi/vrmax_sq);
                    }
                    else {
                        // r/vr
                        Float rovr = r2/abs(drdv);
                        _t_min_sq = std::min(_t_min_sq, rovr*rovr);
                    }
                }
#endif
            }
        }

        // add soft perturbation
        _pert_out += _perturber.soft_pert_min;

    }
#endif

    //! (Necessary) modify one particle function
    /*!
      @param[in] _p: particle
      @param[in] _time_now: current time (not physical time, NB unit)
      @param[in] _time_end: required evolved time (not physical time, do not directly use, NB unit)
      \return 0: no modification; 1: modify mass; 2: modify mass and velocity; 3: mass become zero
     */
    template <class Tparticle>
    int modifyOneParticle(Tparticle& _p, const Float& _time_now, const Float& _time_end) {
#ifdef STELLAR_EVOLUTION
        // sample of mass loss
        //if (_p.time_interrupt<_time_end) {
        //    _p.dm = -_p.mass*1e-4;
        //    _p.mass +=_p.dm;
        //    _p.time_interrupt = _time_end+1e-5;
        //    return true;
        //}
#if defined (BSE) || defined (MOBSE)
        // SSE/BSE stellar evolution 
        if (_p.time_interrupt<=_time_end&&stellar_evolution_option==1) {
            ASSERT(bse_manager.checkParams());

            int modify_flag = 1;

            // time_record and time_interrupt have offsets, thus use difference to obtain true dt
            Float dt = _time_end - _p.time_record;

            // evolve star
            StarParameterOut output;
            StarParameter star_bk = _p.star;
            int event_flag = bse_manager.evolveStar(_p.star, output, dt);

            // error 
            if (event_flag<0) {
                std::cerr<<"SSE Error: ID= "<<_p.id;
                _p.star.print(std::cerr);
                output.print(std::cerr);
                std::cerr<<std::endl;
                DATADUMP("dump_sse_error");
                //abort();
            }

            // if expected time not reach, record actually evolved time
            double dt_miss = bse_manager.getDTMiss(output);
            _p.time_record += dt-dt_miss;

            // estimate next time to check 
            _p.time_interrupt = _p.time_record + bse_manager.getTimeStepStar(_p.star);

            // record mass change (if loss, negative)
            double dm = bse_manager.getMassLoss(output);
            _p.dm += dm;
            if (dm==0.0) modify_flag = 0;
            
            // change mass in main data
            _p.mass = bse_manager.getMass(_p.star);

            // set merger check radius 
            _p.radius = bse_manager.getMergerRadius(_p.star);

            // type change
            if (stellar_evolution_write_flag&&event_flag==1) {
#pragma omp critical
                {
                    fout_sse<<"Type_change ";
                    //bse_manager.printTypeChange(fout_sse, _p.star, output);
                    fout_sse<<std::setw(WRITE_WIDTH)<<_p.id;
                    star_bk.printColumn(fout_sse, WRITE_WIDTH);
                    _p.star.printColumn(fout_sse, WRITE_WIDTH);
                    //output.printColumn(fout_sse, WRITE_WIDTH);
                    fout_sse<<std::endl;
                }
            }

            // add velocity change if exist
            if (event_flag==2) {
                double dv[3];
                double dvabs=bse_manager.getVelocityChange(dv, output);
                assert(dvabs>0);
                for (int k=0; k<3; k++) _p.vel[k] += dv[k];
                modify_flag = 2;
                if (stellar_evolution_write_flag) {
#pragma omp critical
                    {
                        fout_sse<<"SN_kick "
                                <<std::setw(WRITE_WIDTH)<<_p.id
                                <<std::setw(WRITE_WIDTH)<<dvabs*bse_manager.vscale;
                        _p.star.printColumn(fout_sse, WRITE_WIDTH);
                        fout_sse<<std::endl;
                    }
                }
            }
            // if mass become zero, set to unused for removing
            if (_p.mass==0.0) {
                _p.group_data.artificial.setParticleTypeToUnused(); // necessary to identify particle to remove
                modify_flag = 3;
            }

            return modify_flag;
        }

#endif // MOBSE/BSE
#endif // STELLAR_EVOLUTION
        return 0;
    }

    //! (Necessary) modify the orbits and interrupt check 
    /*! check the inner left binary whether their separation is smaller than particle radius sum and become close, if true, set one component stauts to merger with cm mass and the other unused with zero mass. Return the binary tree address 
      @param[in] _bin_interrupt: interrupt binary information: adr: binary tree address; time_now: current physical time; time_end: integration finishing time; status: interrupt status: change, merge,none
      @param[in] _bin: binarytree to check iteratively
      \return 0: no modification; 2: modified; 3: destroyed
    */
    int modifyAndInterruptIter(AR::InterruptBinary<PtclHard>& _bin_interrupt, AR::BinaryTree<PtclHard>& _bin) {
        int modify_return = 0;
#ifdef STELLAR_EVOLUTION
        int modify_branch[2];
        if (_bin.getMemberN()>2) {
            for (int k=0; k<2; k++) {
                if (_bin.isMemberTree(k)) {
                    modify_branch[k] = modifyAndInterruptIter(_bin_interrupt, *_bin.getMemberAsTree(k));
                    modify_return = std::max(modify_return, modify_branch[k]);
                }
#if defined (BSE) || defined (MOBSE)
                // if member is star, evolve single star using SSE
                else if (stellar_evolution_option==1) {
                    ASSERT(bse_manager.checkParams());
                    modify_branch[k] = modifyOneParticle(*_bin.getMember(k), _bin.getMember(k)->time_record, _bin_interrupt.time_now);
                    modify_return = std::max(modify_return, modify_branch[k]);
                    // if status not set, set to change
                    if (modify_branch[k]>0&&_bin_interrupt.status == AR::InterruptStatus::none) {
                        _bin_interrupt.status = AR::InterruptStatus::change;
                        _bin_interrupt.adr = &_bin;
                    }
                }
#endif
            }
            // ensure to record the root binary tree to include all changed members
            if (modify_branch[0]>0&&modify_branch[1]>0) {
                _bin_interrupt.adr = &_bin;
            }
            if (_bin_interrupt.status == AR::InterruptStatus::destroy) {
                // if both branch has destroyed, set destroy status, otherwise set merge status
                if (!(modify_branch[0]==3&&modify_branch[1]==3))
                    _bin_interrupt.status = AR::InterruptStatus::merge;
            }
        }
        else {
            auto* p1 = _bin.getLeftMember();
            auto* p2 = _bin.getRightMember();

<<<<<<< HEAD
#if defined (BSE) || defined (MOBSE)
=======
#ifdef BSE
>>>>>>> 6f9b181b
            auto postProcess =[&](StarParameterOut* out, Float* pos_cm, Float*vel_cm, Float& semi, Float& ecc, int binary_type_final) {
                // if status not set, set to change
                if (_bin_interrupt.status == AR::InterruptStatus::none) 
                    _bin_interrupt.status = AR::InterruptStatus::change;
<<<<<<< HEAD
                    
=======

>>>>>>> 6f9b181b
                // set return flag >0
                modify_return = 2;

                p1->time_record = _bin_interrupt.time_now - bse_manager.getDTMiss(out[0]);
                p2->time_record = _bin_interrupt.time_now - bse_manager.getDTMiss(out[1]);

                // estimate next time to check 
                p1->time_interrupt = p1->time_record + bse_manager.getTimeStepBinary(p1->star, p2->star, semi, ecc, binary_type_final);
                p2->time_interrupt = p1->time_interrupt;

                // reset collision state since binary orbit changes
                if (p1->getBinaryInterruptState()== BinaryInterruptState::collision) 
                    p1->setBinaryInterruptState(BinaryInterruptState::none);
                if (p2->getBinaryInterruptState()== BinaryInterruptState::collision)
                    p2->setBinaryInterruptState(BinaryInterruptState::none);

                // set binary status
                //p1->setBinaryPairID(p2->id);
                //p2->setBinaryPairID(p1->id);
                p1->setBinaryInterruptState(static_cast<BinaryInterruptState>(binary_type_final));
                p2->setBinaryInterruptState(static_cast<BinaryInterruptState>(binary_type_final));

                // record mass change (if loss, negative)
                // dm is used to correct energy, thus must be correctly set, use += since it may change mass before merge
                p1->dm += bse_manager.getMassLoss(out[0]);
                p2->dm += bse_manager.getMassLoss(out[1]);
                
                // update masses
                p1->mass = bse_manager.getMass(p1->star);
                p2->mass = bse_manager.getMass(p2->star);

                // set merger check radius
                p1->radius = bse_manager.getMergerRadius(p1->star);
                p2->radius = bse_manager.getMergerRadius(p2->star);


                // if both mass becomes zero, set destroy state
                if (p1->mass==0.0&&p2->mass==0.0) {
                    p1->group_data.artificial.setParticleTypeToUnused(); // necessary to identify particle to remove
                    p2->group_data.artificial.setParticleTypeToUnused(); // necessary to identify particle to remove
                    _bin_interrupt.status = AR::InterruptStatus::destroy;
                    modify_return = 3;
                }
                else {
                    // if mass become zero, set to unused for removing and merger status
                    if (p1->mass==0.0) {
                        p1->group_data.artificial.setParticleTypeToUnused(); // necessary to identify particle to remove
                        _bin_interrupt.status = AR::InterruptStatus::merge;
                        p1->setBinaryInterruptState(BinaryInterruptState::none);
                        p2->setBinaryInterruptState(BinaryInterruptState::none);
                        // set new particle position and velocity to be the original cm
                        for (int k=0; k<3; k++) {
                            p2->pos[k] = pos_cm[k];
                            p2->vel[k] = vel_cm[k];
                        }
                        modifyOneParticle(*p2, p2->time_record, _bin_interrupt.time_now);
                    }

                    if (p2->mass==0.0) {
                        p2->group_data.artificial.setParticleTypeToUnused(); // necessary to identify particle to remove
                        _bin_interrupt.status = AR::InterruptStatus::merge;
                        p1->setBinaryInterruptState(BinaryInterruptState::none);
                        p2->setBinaryInterruptState(BinaryInterruptState::none);
                        // set new particle position and velocity to be the original cm
                        for (int k=0; k<3; k++) {
                            p1->pos[k] = pos_cm[k];
                            p1->vel[k] = vel_cm[k];
                        }
                        modifyOneParticle(*p1, p1->time_record, _bin_interrupt.time_now);
                    }

                    // case when SN kick appears
                    bool kick_flag=false;
                    for (int k=0; k<2; k++) {
                        double dv[4];
                        auto* pk = _bin.getMember(k);
                        dv[3] = bse_manager.getVelocityChange(dv,out[k]);
                        if (dv[3]>0) {
                            kick_flag=true;
#pragma omp critical 
                            {
                                fout_bse<<"SN_kick "
                                        <<std::setw(WRITE_WIDTH)<<p1->id
                                        <<std::setw(WRITE_WIDTH)<<p2->id
                                        <<std::setw(WRITE_WIDTH)<<k+1
                                        <<std::setw(WRITE_WIDTH)<<dv[3]*bse_manager.vscale;
                                pk->star.printColumn(fout_bse, WRITE_WIDTH);
                                fout_bse<<std::endl;
                            }
                            for (int k=0; k<3; k++) pk->vel[k] += dv[k];
                        }
                    }

                    if (!kick_flag&&_bin_interrupt.status != AR::InterruptStatus::merge) {
                        // case for elliptic case
                        if (ecc>=0.0&&ecc<=1.0) {
                            // obtain full orbital parameters
                            //_bin.calcOrbit(gravitational_constant);
                            // update new period, ecc
//#pragma omp critical
//                            std::cerr<<"Event: "<<event_flag<<" "<<_bin.period<<" "<<period<<" "<<_bin.ecc<<" "<<ecc<<std::endl;
                            _bin.semi = semi;
                            ASSERT(_bin.semi>0);
                            _bin.ecc = ecc;
                            _bin.m1 = p1->mass;
                            _bin.m2 = p2->mass;
                            //if (((ecc-ecc_bk)/(1-ecc)>0.01||(period-period_bk)/period>1e-2)) {
                            // kepler orbit to particles using the same ecc anomaly
                            _bin.calcParticles(gravitational_constant);
                            //}
                        }
                        // in case of disruption but no kick
                        else {
                            // obtain full orbital parameters
                            // _bin.calcOrbit(gravitational_constant);
                            // assume energy no change
                            if(_bin.semi>0) _bin.semi = -_bin.semi;
                            _bin.ecc = ecc;
                            _bin.m1 = p1->mass;
                            _bin.m2 = p2->mass;
                            ASSERT(ecc>=1.0);
                            // kepler orbit to particles using the same ecc anomaly
                            //if ((ecc-ecc_bk)/ecc>1e-6) {
                            _bin.calcParticles(gravitational_constant);
                            //}
<<<<<<< HEAD
                        }
                    }
                }
            };

            bool check_flag = false;
            if (stellar_evolution_option==1) {
                int binary_type_p1 = static_cast<int>(p1->getBinaryInterruptState());
                int binary_type_p2 = static_cast<int>(p2->getBinaryInterruptState());
                int binary_type_init = 0;
                if (binary_type_p1==binary_type_p2) binary_type_init = binary_type_p1;

                // check whether need to update
                double time_check = std::min(p1->time_interrupt, p2->time_interrupt);
                Float dt = _bin_interrupt.time_now - std::max(p1->time_record,p2->time_record);
                if (time_check<=_bin_interrupt.time_now&&dt>0) check_flag = true;

                if (!check_flag) {
                    // pre simple check whether calling BSE is needed
                    Float t_record_min = std::min(p1->time_record,p2->time_record);
                    

                    if (t_record_min<_bin_interrupt.time_now&&_bin.semi>0 && (!bse_manager.isMassTransfer(binary_type_init)) && (!bse_manager.isDisrupt(binary_type_init))) {
                        check_flag=bse_manager.isCallBSENeeded(p1->star, p2->star, _bin.semi, _bin.ecc, dt);
                    }
                }

                if (check_flag) {
                    ASSERT(bse_manager.checkParams());
                    // record address of modified binary
                    _bin_interrupt.adr = &_bin;

                    // first evolve two components to the same starting time
                    if (p1->time_record!=p2->time_record) {
                        if (p1->time_record<p2->time_record) {
                            p1->time_interrupt = p1->time_record;
                            modifyOneParticle(*p1, p1->time_record, p2->time_record);
                        }
                        else {
                            p2->time_interrupt = p2->time_record;
                            modifyOneParticle(*p2, p2->time_record, p1->time_record);
                        }
                    }
                    Float dt = _bin_interrupt.time_now - std::max(p1->time_record,p2->time_record);
                    ASSERT(dt>0);

                    StarParameterOut out[2];
                    _bin.calcOrbit(gravitational_constant);
                    Float ecc = _bin.ecc;
                    //Float ecc_bk = ecc;
                    Float semi = _bin.semi;
                    //Float semi_bk =semi;
                    Float mtot = p1->mass+p2->mass;
                    Float period = _bin.period;
                    //Float period_bk = period;
                    COMM::Vector3<Float> pos_red(p2->pos[0] - p1->pos[0], p2->pos[1] - p1->pos[1], p2->pos[2] - p1->pos[2]);
                    COMM::Vector3<Float> vel_red(p2->vel[0] - p1->vel[0], p2->vel[1] - p1->vel[1], p2->vel[2] - p1->vel[2]);
                    Float drdv = pos_red * vel_red;
                    // backup c.m. information 
                    Float pos_cm[3], vel_cm[3];
                    for (int k=0; k<3; k++) {
                        pos_cm[k] = (p1->mass*p1->pos[k] + p2->mass*p2->pos[k])/mtot;
                        vel_cm[k] = (p1->mass*p1->vel[k] + p2->mass*p2->vel[k])/mtot;
                    }
                    // backup star
                    StarParameter p1_star_bk = p1->star;
                    StarParameter p2_star_bk = p2->star;

                    BinaryEvent bin_event;
                    // loop until the time_end reaches
                    int event_flag = bse_manager.evolveBinary(p1->star, p2->star, out[0], out[1], semi, period, ecc, bin_event, binary_type_init, dt);

                    // error
                    if (event_flag<0) {
                        std::cerr<<"BSE Error! ";
                        std::cerr<<" ID="<<p1->id<<" "<<p2->id<<" ";
                        std::cerr<<" semi[R*]: "
                                 <<_bin.semi*bse_manager.rscale
                                 <<" ecc: "<<_bin.ecc
                                 <<" period[days]: "<<_bin.period*bse_manager.tscale*bse_manager.year_to_day;
                        std::cerr<<" Init: Star1: ";
                        p1_star_bk.print(std::cerr);
                        std::cerr<<" Star2: ";
                        p2_star_bk.print(std::cerr);
                        std::cerr<<" final: Star1: ";
                        p1->star.print(std::cerr);
                        out[0].print(std::cerr);
                        std::cerr<<" Star2: ";
                        p2->star.print(std::cerr);
                        out[1].print(std::cerr);
                        std::cerr<<std::endl;
                        DATADUMP("dump_bse_error");
                        bse_manager.dumpRandConstant("bse.rand.par");
                    }
                
                    // check binary type and print event information
                    int binary_type_final=0;
                    int nmax = bin_event.getEventNMax();
                    int binary_type_init = bin_event.getType(bin_event.getEventIndexInit());
                    for (int i=0; i<nmax; i++) {
                        int binary_type = bin_event.getType(i);
                        if (binary_type>0) {
                            bool first_event = (i==0);
                            if (stellar_evolution_write_flag) {
                                if ((first_event&&binary_type_init!=binary_type)||!first_event) {
                                    if (!(binary_type_init==11&&(binary_type==3||binary_type==11))) {// avoid repeating printing Start Roche and BSS
#pragma omp critical
                                        {
                                            bse_manager.printBinaryEventColumnOne(fout_bse, bin_event, i, WRITE_WIDTH);
                                            fout_bse<<std::setw(WRITE_WIDTH)<<p1->id
                                                    <<std::setw(WRITE_WIDTH)<<p2->id
                                                    <<std::setw(WRITE_WIDTH)<<drdv*bse_manager.rscale*bse_manager.vscale
                                                    <<std::setw(WRITE_WIDTH)<<_bin.r*bse_manager.rscale;
                                            fout_bse<<std::endl;
                                        }
                                    }
                                }
                            }
                            //if (binary_type==10) {
                            //    DATADUMP("co_dump");
                            //    abort();
                            //}
                            //if (binary_type==3&&p1->time_record>=2499.0114383817) {
                            //    DATADUMP("re_dump");
                            //    abort();
                            //}

                            //if (vkick[3]>0||vkick[7]>0) event_flag = 3; // kick
                            if (binary_type>0) event_flag = std::max(event_flag, 1); // type change
                            else if (bse_manager.isMassTransfer(binary_type)) event_flag = std::max(event_flag, 2); // orbit change
                            else if (bse_manager.isDisrupt(binary_type)) event_flag = std::max(event_flag, 3); // disrupt
                            else if (bse_manager.isMerger(binary_type)) event_flag = std::max(event_flag, 4); // Merger
                            binary_type_final = binary_type;
=======
>>>>>>> 6f9b181b
                        }
                        else if(binary_type<0) break;
                    }

                    // update semi
                    mtot = bse_manager.getMass(p1->star) + bse_manager.getMass(p2->star);
                    semi = COMM::Binary::periodToSemi(period, mtot, gravitational_constant);

                    postProcess(out, pos_cm, vel_cm, semi, ecc, binary_type_final);
                }
            };

            bool check_flag = false;
            if (stellar_evolution_option==1) {
                int binary_type_p1 = static_cast<int>(p1->getBinaryInterruptState());
                int binary_type_p2 = static_cast<int>(p2->getBinaryInterruptState());
                int binary_type_init = 0;
                if (binary_type_p1==binary_type_p2) binary_type_init = binary_type_p1;

                // check whether need to update
                double time_check = std::min(p1->time_interrupt, p2->time_interrupt);
                Float dt = _bin_interrupt.time_now - std::max(p1->time_record,p2->time_record);
                if (time_check<=_bin_interrupt.time_now&&dt>0) check_flag = true;

                if (!check_flag) {
                    // pre simple check whether calling BSE is needed
                    Float t_record_min = std::min(p1->time_record,p2->time_record);
                    

                    if (t_record_min<_bin_interrupt.time_now&&_bin.semi>0 && (!bse_manager.isMassTransfer(binary_type_init)) && (!bse_manager.isDisrupt(binary_type_init))) {
                        check_flag=bse_manager.isCallBSENeeded(p1->star, p2->star, _bin.semi, _bin.ecc, dt);
                    }
                }

                if (check_flag) {
                    ASSERT(bse_manager.checkParams());
                    // record address of modified binary
                    _bin_interrupt.adr = &_bin;

                    // first evolve two components to the same starting time
                    if (p1->time_record!=p2->time_record) {
                        if (p1->time_record<p2->time_record) {
                            p1->time_interrupt = p1->time_record;
                            modifyOneParticle(*p1, p1->time_record, p2->time_record);
                        }
                        else {
                            p2->time_interrupt = p2->time_record;
                            modifyOneParticle(*p2, p2->time_record, p1->time_record);
                        }
                    }
                    Float dt = _bin_interrupt.time_now - std::max(p1->time_record,p2->time_record);
                    ASSERT(dt>0);

                    StarParameterOut out[2];
                    _bin.calcOrbit(gravitational_constant);
                    Float ecc = _bin.ecc;
                    //Float ecc_bk = ecc;
                    Float semi = _bin.semi;
                    //Float semi_bk =semi;
                    Float mtot = p1->mass+p2->mass;
                    Float period = _bin.period;
                    //Float period_bk = period;
                    COMM::Vector3<Float> pos_red(p2->pos[0] - p1->pos[0], p2->pos[1] - p1->pos[1], p2->pos[2] - p1->pos[2]);
                    COMM::Vector3<Float> vel_red(p2->vel[0] - p1->vel[0], p2->vel[1] - p1->vel[1], p2->vel[2] - p1->vel[2]);
                    Float drdv = pos_red * vel_red;
                    // backup c.m. information 
                    Float pos_cm[3], vel_cm[3];
                    for (int k=0; k<3; k++) {
                        pos_cm[k] = (p1->mass*p1->pos[k] + p2->mass*p2->pos[k])/mtot;
                        vel_cm[k] = (p1->mass*p1->vel[k] + p2->mass*p2->vel[k])/mtot;
                    }
                    // backup star
                    StarParameter p1_star_bk = p1->star;
                    StarParameter p2_star_bk = p2->star;

                    BinaryEvent bin_event;
                    // loop until the time_end reaches
                    int event_flag = bse_manager.evolveBinary(p1->star, p2->star, out[0], out[1], semi, period, ecc, bin_event, binary_type_init, dt);

                    // error
                    if (event_flag<0) {
                        std::cerr<<"BSE Error! ";
                        std::cerr<<" ID="<<p1->id<<" "<<p2->id<<" ";
                        std::cerr<<" semi[R*]: "
                                 <<_bin.semi*bse_manager.rscale
                                 <<" ecc: "<<_bin.ecc
                                 <<" period[days]: "<<_bin.period*bse_manager.tscale*bse_manager.year_to_day;
                        std::cerr<<" Init: Star1: ";
                        p1_star_bk.print(std::cerr);
                        std::cerr<<" Star2: ";
                        p2_star_bk.print(std::cerr);
                        std::cerr<<" final: Star1: ";
                        p1->star.print(std::cerr);
                        out[0].print(std::cerr);
                        std::cerr<<" Star2: ";
                        p2->star.print(std::cerr);
                        out[1].print(std::cerr);
                        std::cerr<<std::endl;
                        DATADUMP("dump_bse_error");
                        bse_manager.dumpRandConstant("bse.rand.par");
                    }
                
                    // check binary type and print event information
                    int binary_type_final=0;
                    int nmax = bin_event.getEventNMax();
                    int binary_type_init = bin_event.getType(bin_event.getEventIndexInit());
                    for (int i=0; i<nmax; i++) {
                        int binary_type = bin_event.getType(i);
                        if (binary_type>0) {
                            bool first_event = (i==0);
                            if (stellar_evolution_write_flag) {
                                if ((first_event&&binary_type_init!=binary_type)||!first_event) {
                                    if (!(binary_type_init==11&&(binary_type==3||binary_type==11))) {// avoid repeating printing Start Roche and BSS
#pragma omp critical
                                        {
                                            bse_manager.printBinaryEventColumnOne(fout_bse, bin_event, i, WRITE_WIDTH);
                                            fout_bse<<std::setw(WRITE_WIDTH)<<p1->id
                                                    <<std::setw(WRITE_WIDTH)<<p2->id
                                                    <<std::setw(WRITE_WIDTH)<<drdv*bse_manager.rscale*bse_manager.vscale
                                                    <<std::setw(WRITE_WIDTH)<<_bin.r*bse_manager.rscale;
                                            fout_bse<<std::endl;
                                        }
                                    }
                                }
                            }
                            //if (binary_type==10) {
                            //    DATADUMP("co_dump");
                            //    abort();
                            //}
                            //if (binary_type==3&&p1->time_record>=2499.0114383817) {
                            //    DATADUMP("re_dump");
                            //    abort();
                            //}

                            //if (vkick[3]>0||vkick[7]>0) event_flag = 3; // kick
                            if (binary_type>0) event_flag = std::max(event_flag, 1); // type change
                            else if (bse_manager.isMassTransfer(binary_type)) event_flag = std::max(event_flag, 2); // orbit change
                            else if (bse_manager.isDisrupt(binary_type)) event_flag = std::max(event_flag, 3); // disrupt
                            else if (bse_manager.isMerger(binary_type)) event_flag = std::max(event_flag, 4); // Merger
                            binary_type_final = binary_type;
                        }
                        else if(binary_type<0) break;
                    }

                    // update semi
                    mtot = bse_manager.getMass(p1->star) + bse_manager.getMass(p2->star);
                    semi = COMM::Binary::periodToSemi(period, mtot, gravitational_constant);

                    postProcess(out, pos_cm, vel_cm, semi, ecc, binary_type_final);
                }
            }
#endif // BSE/MOBSE

            // dynamical merger check
            if (_bin_interrupt.status!=AR::InterruptStatus::merge&&_bin_interrupt.status!=AR::InterruptStatus::destroy) {

                auto merge = [&](const Float& dr, const Float& t_peri, const Float& sd_factor) {
                    _bin_interrupt.adr = &_bin;
                
                    // print data
                    //std::cerr<<"Binary Merge: time: "<<_bin_interrupt.time_now<<std::endl;
                    //_bin.Binary::printColumnTitle(std::cerr);
                    //PtclHard::printColumnTitle(std::cerr);
                    //PtclHard::printColumnTitle(std::cerr);
                    //std::cerr<<std::endl;
                    //_bin.Binary::printColumn(std::cerr);
                    //p1->printColumn(std::cerr);
                    //p2->printColumn(std::cerr);
                    //std::cerr<<std::endl;

                    // new particle data
                    Float mcm = p1->mass + p2->mass;
                    for (int k=0; k<3; k++) {
                        p1->pos[k] = (p1->mass*p1->pos[k] + p2->mass*p2->pos[k])/mcm;
                        p1->vel[k] = (p1->mass*p1->vel[k] + p2->mass*p2->vel[k])/mcm;
                    }
<<<<<<< HEAD
#if defined (BSE) || defined (MOBSE)
=======
#ifdef BSE
>>>>>>> 6f9b181b
                    //Float m1_bk = p1->mass;
                    //Float m2_bk = p2->mass;
                    // backup original data for print

                    // first evolve two components to the current time
                    if (stellar_evolution_option==1) {
                        if (p1->time_record<_bin_interrupt.time_now) {
                            p1->time_interrupt = p1->time_record; // force SSE evolution
                            modifyOneParticle(*p1, p1->time_record, _bin_interrupt.time_now);
                        }
                        if (p2->time_record<_bin_interrupt.time_now) {
                            p2->time_interrupt = p2->time_record; // force SSE evolution
                            modifyOneParticle(*p2, p2->time_record, _bin_interrupt.time_now);
<<<<<<< HEAD
                        }

                        ASSERT(p1->star.tphys==p2->star.tphys);
                        //ASSERT(p1->star.mass>0&&p2->star.mass>0); // one may have SNe before merge

                        StarParameter p1_star_bk, p2_star_bk;
                        StarParameterOut out[2];
                        Float pos_cm[3], vel_cm[3];
                        Float mtot = p1->mass+p2->mass;

                        for (int k=0; k<3; k++) {
                            pos_cm[k] = (p1->mass*p1->pos[k] + p2->mass*p2->pos[k])/mtot;
                            vel_cm[k] = (p1->mass*p1->vel[k] + p2->mass*p2->vel[k])/mtot;
                        }

=======
                        }

                        ASSERT(p1->star.tphys==p2->star.tphys);
                        //ASSERT(p1->star.mass>0&&p2->star.mass>0); // one may have SNe before merge

                        StarParameter p1_star_bk, p2_star_bk;
                        StarParameterOut out[2];
                        Float pos_cm[3], vel_cm[3];
                        Float mtot = p1->mass+p2->mass;

                        for (int k=0; k<3; k++) {
                            pos_cm[k] = (p1->mass*p1->pos[k] + p2->mass*p2->pos[k])/mtot;
                            vel_cm[k] = (p1->mass*p1->vel[k] + p2->mass*p2->vel[k])/mtot;
                        }

>>>>>>> 6f9b181b
                        p1_star_bk = p1->star;
                        p2_star_bk = p2->star;
                        // call BSE function to merge two stars
                        Float semi = _bin.semi;
                        Float ecc = _bin.ecc;
                        bse_manager.merge(p1->star, p2->star, out[0], out[1], semi, ecc);

                        postProcess(out, pos_cm, vel_cm, semi, ecc, 0);
                        if (stellar_evolution_write_flag&&(p1->mass==0.0||p2->mass==0.0)) {
#pragma omp critical
                            {
                                fout_bse<<"Dynamic_merge: "
                                        <<std::setw(WRITE_WIDTH)<<p1->id
                                        <<std::setw(WRITE_WIDTH)<<p2->id
                                        <<std::setw(WRITE_WIDTH)<<_bin.period*bse_manager.tscale*bse_manager.year_to_day
                                        <<std::setw(WRITE_WIDTH)<<_bin.semi*bse_manager.rscale
                                        <<std::setw(WRITE_WIDTH)<<_bin.ecc;
#ifndef DYNAMIC_MERGER_LESS_OUTPUT
                                fout_bse<<std::setw(WRITE_WIDTH)<<dr*bse_manager.rscale
                                        <<std::setw(WRITE_WIDTH)<<t_peri*bse_manager.tscale*bse_manager.year_to_day
                                        <<std::setw(WRITE_WIDTH)<<sd_factor;
#endif
                                // before
                                p1_star_bk.printColumn(fout_bse, WRITE_WIDTH);
                                p2_star_bk.printColumn(fout_bse, WRITE_WIDTH);
                                // after
                                p1->star.printColumn(fout_bse, WRITE_WIDTH);
                                p2->star.printColumn(fout_bse, WRITE_WIDTH);
                                fout_bse<<std::endl;
                            }
                        }
                    }
<<<<<<< HEAD
                }
#endif //BSE/MOBSE
                    //p1->setBinaryPairID(0);
                    //p2->setBinaryPairID(0);

=======
#endif //BSE
                    //p1->setBinaryPairID(0);
                    //p2->setBinaryPairID(0);
>>>>>>> 6f9b181b
                };
                
                // delayed merger
                if (p1->getBinaryInterruptState()== BinaryInterruptState::collision && 
                    p2->getBinaryInterruptState()== BinaryInterruptState::collision &&
                    (p1->time_interrupt<_bin_interrupt.time_now && p2->time_interrupt<_bin_interrupt.time_now) &&
                    (p1->getBinaryPairID()==p2->id||p2->getBinaryPairID()==p1->id)) {
                    Float dr[3] = {p1->pos[0] - p2->pos[0], 
                                   p1->pos[1] - p2->pos[1], 
                                   p1->pos[2] - p2->pos[2]};
                    Float dr2  = dr[0]*dr[0] + dr[1]*dr[1] + dr[2]*dr[2];
                    merge(std::sqrt(dr2), 0.0, 1.0);
                }
                else {
                    // check merger
                    Float radius = p1->radius + p2->radius;
<<<<<<< HEAD
#if !defined (BSE) && !defined (MOBSE)
=======
#ifndef BSE
>>>>>>> 6f9b181b
                    // slowdown case
                    if (_bin.slowdown.getSlowDownFactor()>1.0) {
                        ASSERT(_bin.semi>0.0);
                        Float drdv;
                        _bin.particleToSemiEcc(_bin.semi, _bin.ecc, _bin.r, drdv, *_bin.getLeftMember(), *_bin.getRightMember(), gravitational_constant);
                        Float peri = _bin.semi*(1 - _bin.ecc);
                        if (peri<radius && p1->getBinaryPairID()!=p2->id&&p2->getBinaryPairID()!=p1->id) {
                            Float ecc_anomaly  = _bin.calcEccAnomaly(_bin.r);
                            Float mean_anomaly = _bin.calcMeanAnomaly(ecc_anomaly, _bin.ecc);
                            Float mean_motion  = sqrt(gravitational_constant*_bin.mass/(fabs(_bin.semi*_bin.semi*_bin.semi))); 
                            Float t_peri = mean_anomaly/mean_motion;
                            if (drdv<0 && t_peri<_bin_interrupt.time_end-_bin_interrupt.time_now) {
                                Float dr[3] = {p1->pos[0] - p2->pos[0], 
                                               p1->pos[1] - p2->pos[1], 
                                               p1->pos[2] - p2->pos[2]};
                                Float dr2  = dr[0]*dr[0] + dr[1]*dr[1] + dr[2]*dr[2];
                                merge(std::sqrt(dr2), t_peri, _bin.slowdown.getSlowDownFactor());
                            }
                            else if (_bin.semi>0||(_bin.semi<0&&drdv<0)) {
                                p1->setBinaryPairID(p2->id);
                                p2->setBinaryPairID(p1->id);
                                p1->setBinaryInterruptState(BinaryInterruptState::collision);
                                p2->setBinaryInterruptState(BinaryInterruptState::collision);
                                p1->time_interrupt = std::min(p1->time_interrupt, _bin_interrupt.time_now + drdv<0 ? t_peri : (_bin.period - t_peri));
                                //p2->time_interrupt = std::min(p1->time_interrupt, p2->time_interrupt); // ensure bse can still be called to evolve stars
                            }
                        }
                    }
                    else { // no slowdown case, check separation directly
                        Float dr[3] = {p1->pos[0] - p2->pos[0], 
                                       p1->pos[1] - p2->pos[1], 
                                       p1->pos[2] - p2->pos[2]};
                        Float dr2  = dr[0]*dr[0] + dr[1]*dr[1] + dr[2]*dr[2];
                        if (dr2<radius*radius) merge(std::sqrt(dr2), 0.0, 1.0);
                    }
#else
                    // in bse case, handle binary merger in bse, only check hyperbolic merger
                    if (_bin.semi<0.0) {
                        Float dr[3] = {p1->pos[0] - p2->pos[0], 
                                       p1->pos[1] - p2->pos[1], 
                                       p1->pos[2] - p2->pos[2]};
                        Float dr2  = dr[0]*dr[0] + dr[1]*dr[1] + dr[2]*dr[2];
                        if (dr2<radius*radius) merge(std::sqrt(dr2), 0.0, 1.0);
                    }
#endif
                }
            }
        }
#endif
        return modify_return;
    }

#ifndef AR_TTL
    //! (Necessary) calcualte the inverse time transformation factor for drift
    /*! The time transformation factor for drift only depends on (kinetic energy - total energy)
      @param[in] _ekin_minus_etot: ekin - etot
    */
    Float calcGTDriftInv(Float _ekin_minus_etot) {
        return _ekin_minus_etot;
    }

    //! (Necessary) calculate the time transformed Hamiltonian
    /*! calculate the time transformed Hamiltonian
      @param[in] _ekin_minus_etot: ekin - etot
    */
    Float calcH(Float _ekin_minus_etot, Float _epot) {
        return log(_ekin_minus_etot) - log(-_epot);
    }
#endif   

    //! write class data to file with binary format
    /*! @param[in] _fp: FILE type file for output
     */
    void writeBinary(FILE *_fp) const {
        fwrite(&eps_sq, sizeof(Float),1,_fp);
        fwrite(&gravitational_constant, sizeof(Float),1,_fp);
#ifdef STELLAR_EVOLUTION
        fwrite(&stellar_evolution_option, sizeof(int),1,_fp);
        fwrite(&stellar_evolution_write_flag, sizeof(bool),1,_fp);
#endif
    }

    //! read class data to file with binary format
    /*! @param[in] _fp: FILE type file for reading
     */
    void readBinary(FILE *_fin) {
        size_t rcount = fread(&eps_sq, sizeof(Float),1,_fin);
        rcount += fread(&gravitational_constant, sizeof(Float),1,_fin);
        if (rcount<2) {
            std::cerr<<"Error: Data reading fails! requiring data number is 2, only obtain "<<rcount<<".\n";
            abort();
        }
#ifdef STELLAR_EVOLUTION
        rcount += fread(&stellar_evolution_option, sizeof(int),1,_fin);
        rcount += fread(&stellar_evolution_write_flag, sizeof(bool),1,_fin);
        if (rcount<4) {
            std::cerr<<"Error: Data reading fails! requiring data number is 4, only obtain "<<rcount<<".\n";
            abort();
        }
#endif
    }    
};
<|MERGE_RESOLUTION|>--- conflicted
+++ resolved
@@ -774,20 +774,12 @@
             auto* p1 = _bin.getLeftMember();
             auto* p2 = _bin.getRightMember();
 
-<<<<<<< HEAD
 #if defined (BSE) || defined (MOBSE)
-=======
-#ifdef BSE
->>>>>>> 6f9b181b
             auto postProcess =[&](StarParameterOut* out, Float* pos_cm, Float*vel_cm, Float& semi, Float& ecc, int binary_type_final) {
                 // if status not set, set to change
                 if (_bin_interrupt.status == AR::InterruptStatus::none) 
                     _bin_interrupt.status = AR::InterruptStatus::change;
-<<<<<<< HEAD
                     
-=======
-
->>>>>>> 6f9b181b
                 // set return flag >0
                 modify_return = 2;
 
@@ -913,9 +905,15 @@
                             //if ((ecc-ecc_bk)/ecc>1e-6) {
                             _bin.calcParticles(gravitational_constant);
                             //}
-<<<<<<< HEAD
                         }
-                    }
+                        else if(binary_type<0) break;
+                    }
+
+                    // update semi
+                    mtot = bse_manager.getMass(p1->star) + bse_manager.getMass(p2->star);
+                    semi = COMM::Binary::periodToSemi(period, mtot, gravitational_constant);
+
+                    postProcess(out, pos_cm, vel_cm, semi, ecc, binary_type_final);
                 }
             };
 
@@ -1047,148 +1045,6 @@
                             else if (bse_manager.isDisrupt(binary_type)) event_flag = std::max(event_flag, 3); // disrupt
                             else if (bse_manager.isMerger(binary_type)) event_flag = std::max(event_flag, 4); // Merger
                             binary_type_final = binary_type;
-=======
->>>>>>> 6f9b181b
-                        }
-                        else if(binary_type<0) break;
-                    }
-
-                    // update semi
-                    mtot = bse_manager.getMass(p1->star) + bse_manager.getMass(p2->star);
-                    semi = COMM::Binary::periodToSemi(period, mtot, gravitational_constant);
-
-                    postProcess(out, pos_cm, vel_cm, semi, ecc, binary_type_final);
-                }
-            };
-
-            bool check_flag = false;
-            if (stellar_evolution_option==1) {
-                int binary_type_p1 = static_cast<int>(p1->getBinaryInterruptState());
-                int binary_type_p2 = static_cast<int>(p2->getBinaryInterruptState());
-                int binary_type_init = 0;
-                if (binary_type_p1==binary_type_p2) binary_type_init = binary_type_p1;
-
-                // check whether need to update
-                double time_check = std::min(p1->time_interrupt, p2->time_interrupt);
-                Float dt = _bin_interrupt.time_now - std::max(p1->time_record,p2->time_record);
-                if (time_check<=_bin_interrupt.time_now&&dt>0) check_flag = true;
-
-                if (!check_flag) {
-                    // pre simple check whether calling BSE is needed
-                    Float t_record_min = std::min(p1->time_record,p2->time_record);
-                    
-
-                    if (t_record_min<_bin_interrupt.time_now&&_bin.semi>0 && (!bse_manager.isMassTransfer(binary_type_init)) && (!bse_manager.isDisrupt(binary_type_init))) {
-                        check_flag=bse_manager.isCallBSENeeded(p1->star, p2->star, _bin.semi, _bin.ecc, dt);
-                    }
-                }
-
-                if (check_flag) {
-                    ASSERT(bse_manager.checkParams());
-                    // record address of modified binary
-                    _bin_interrupt.adr = &_bin;
-
-                    // first evolve two components to the same starting time
-                    if (p1->time_record!=p2->time_record) {
-                        if (p1->time_record<p2->time_record) {
-                            p1->time_interrupt = p1->time_record;
-                            modifyOneParticle(*p1, p1->time_record, p2->time_record);
-                        }
-                        else {
-                            p2->time_interrupt = p2->time_record;
-                            modifyOneParticle(*p2, p2->time_record, p1->time_record);
-                        }
-                    }
-                    Float dt = _bin_interrupt.time_now - std::max(p1->time_record,p2->time_record);
-                    ASSERT(dt>0);
-
-                    StarParameterOut out[2];
-                    _bin.calcOrbit(gravitational_constant);
-                    Float ecc = _bin.ecc;
-                    //Float ecc_bk = ecc;
-                    Float semi = _bin.semi;
-                    //Float semi_bk =semi;
-                    Float mtot = p1->mass+p2->mass;
-                    Float period = _bin.period;
-                    //Float period_bk = period;
-                    COMM::Vector3<Float> pos_red(p2->pos[0] - p1->pos[0], p2->pos[1] - p1->pos[1], p2->pos[2] - p1->pos[2]);
-                    COMM::Vector3<Float> vel_red(p2->vel[0] - p1->vel[0], p2->vel[1] - p1->vel[1], p2->vel[2] - p1->vel[2]);
-                    Float drdv = pos_red * vel_red;
-                    // backup c.m. information 
-                    Float pos_cm[3], vel_cm[3];
-                    for (int k=0; k<3; k++) {
-                        pos_cm[k] = (p1->mass*p1->pos[k] + p2->mass*p2->pos[k])/mtot;
-                        vel_cm[k] = (p1->mass*p1->vel[k] + p2->mass*p2->vel[k])/mtot;
-                    }
-                    // backup star
-                    StarParameter p1_star_bk = p1->star;
-                    StarParameter p2_star_bk = p2->star;
-
-                    BinaryEvent bin_event;
-                    // loop until the time_end reaches
-                    int event_flag = bse_manager.evolveBinary(p1->star, p2->star, out[0], out[1], semi, period, ecc, bin_event, binary_type_init, dt);
-
-                    // error
-                    if (event_flag<0) {
-                        std::cerr<<"BSE Error! ";
-                        std::cerr<<" ID="<<p1->id<<" "<<p2->id<<" ";
-                        std::cerr<<" semi[R*]: "
-                                 <<_bin.semi*bse_manager.rscale
-                                 <<" ecc: "<<_bin.ecc
-                                 <<" period[days]: "<<_bin.period*bse_manager.tscale*bse_manager.year_to_day;
-                        std::cerr<<" Init: Star1: ";
-                        p1_star_bk.print(std::cerr);
-                        std::cerr<<" Star2: ";
-                        p2_star_bk.print(std::cerr);
-                        std::cerr<<" final: Star1: ";
-                        p1->star.print(std::cerr);
-                        out[0].print(std::cerr);
-                        std::cerr<<" Star2: ";
-                        p2->star.print(std::cerr);
-                        out[1].print(std::cerr);
-                        std::cerr<<std::endl;
-                        DATADUMP("dump_bse_error");
-                        bse_manager.dumpRandConstant("bse.rand.par");
-                    }
-                
-                    // check binary type and print event information
-                    int binary_type_final=0;
-                    int nmax = bin_event.getEventNMax();
-                    int binary_type_init = bin_event.getType(bin_event.getEventIndexInit());
-                    for (int i=0; i<nmax; i++) {
-                        int binary_type = bin_event.getType(i);
-                        if (binary_type>0) {
-                            bool first_event = (i==0);
-                            if (stellar_evolution_write_flag) {
-                                if ((first_event&&binary_type_init!=binary_type)||!first_event) {
-                                    if (!(binary_type_init==11&&(binary_type==3||binary_type==11))) {// avoid repeating printing Start Roche and BSS
-#pragma omp critical
-                                        {
-                                            bse_manager.printBinaryEventColumnOne(fout_bse, bin_event, i, WRITE_WIDTH);
-                                            fout_bse<<std::setw(WRITE_WIDTH)<<p1->id
-                                                    <<std::setw(WRITE_WIDTH)<<p2->id
-                                                    <<std::setw(WRITE_WIDTH)<<drdv*bse_manager.rscale*bse_manager.vscale
-                                                    <<std::setw(WRITE_WIDTH)<<_bin.r*bse_manager.rscale;
-                                            fout_bse<<std::endl;
-                                        }
-                                    }
-                                }
-                            }
-                            //if (binary_type==10) {
-                            //    DATADUMP("co_dump");
-                            //    abort();
-                            //}
-                            //if (binary_type==3&&p1->time_record>=2499.0114383817) {
-                            //    DATADUMP("re_dump");
-                            //    abort();
-                            //}
-
-                            //if (vkick[3]>0||vkick[7]>0) event_flag = 3; // kick
-                            if (binary_type>0) event_flag = std::max(event_flag, 1); // type change
-                            else if (bse_manager.isMassTransfer(binary_type)) event_flag = std::max(event_flag, 2); // orbit change
-                            else if (bse_manager.isDisrupt(binary_type)) event_flag = std::max(event_flag, 3); // disrupt
-                            else if (bse_manager.isMerger(binary_type)) event_flag = std::max(event_flag, 4); // Merger
-                            binary_type_final = binary_type;
                         }
                         else if(binary_type<0) break;
                     }
@@ -1225,11 +1081,7 @@
                         p1->pos[k] = (p1->mass*p1->pos[k] + p2->mass*p2->pos[k])/mcm;
                         p1->vel[k] = (p1->mass*p1->vel[k] + p2->mass*p2->vel[k])/mcm;
                     }
-<<<<<<< HEAD
 #if defined (BSE) || defined (MOBSE)
-=======
-#ifdef BSE
->>>>>>> 6f9b181b
                     //Float m1_bk = p1->mass;
                     //Float m2_bk = p2->mass;
                     // backup original data for print
@@ -1243,7 +1095,6 @@
                         if (p2->time_record<_bin_interrupt.time_now) {
                             p2->time_interrupt = p2->time_record; // force SSE evolution
                             modifyOneParticle(*p2, p2->time_record, _bin_interrupt.time_now);
-<<<<<<< HEAD
                         }
 
                         ASSERT(p1->star.tphys==p2->star.tphys);
@@ -1259,23 +1110,6 @@
                             vel_cm[k] = (p1->mass*p1->vel[k] + p2->mass*p2->vel[k])/mtot;
                         }
 
-=======
-                        }
-
-                        ASSERT(p1->star.tphys==p2->star.tphys);
-                        //ASSERT(p1->star.mass>0&&p2->star.mass>0); // one may have SNe before merge
-
-                        StarParameter p1_star_bk, p2_star_bk;
-                        StarParameterOut out[2];
-                        Float pos_cm[3], vel_cm[3];
-                        Float mtot = p1->mass+p2->mass;
-
-                        for (int k=0; k<3; k++) {
-                            pos_cm[k] = (p1->mass*p1->pos[k] + p2->mass*p2->pos[k])/mtot;
-                            vel_cm[k] = (p1->mass*p1->vel[k] + p2->mass*p2->vel[k])/mtot;
-                        }
-
->>>>>>> 6f9b181b
                         p1_star_bk = p1->star;
                         p2_star_bk = p2->star;
                         // call BSE function to merge two stars
@@ -1308,17 +1142,10 @@
                             }
                         }
                     }
-<<<<<<< HEAD
                 }
 #endif //BSE/MOBSE
                     //p1->setBinaryPairID(0);
                     //p2->setBinaryPairID(0);
-
-=======
-#endif //BSE
-                    //p1->setBinaryPairID(0);
-                    //p2->setBinaryPairID(0);
->>>>>>> 6f9b181b
                 };
                 
                 // delayed merger
@@ -1335,11 +1162,7 @@
                 else {
                     // check merger
                     Float radius = p1->radius + p2->radius;
-<<<<<<< HEAD
 #if !defined (BSE) && !defined (MOBSE)
-=======
-#ifndef BSE
->>>>>>> 6f9b181b
                     // slowdown case
                     if (_bin.slowdown.getSlowDownFactor()>1.0) {
                         ASSERT(_bin.semi>0.0);
